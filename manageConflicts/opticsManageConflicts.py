__author__ = 'Ari Ramkilowan'
__project__ = 'MORTICIA'

# My comment for the Merge Test - Ari
# My comment takes two lines.

"""
<<<<<<< HEAD
.. module:: OPTICS IN CAPS
=======
.. module:: optical
>>>>>>> 80f0a568
    :platform: Windows, Unix, Linux
    :synopsis: The optics module includes all code related to imaging optics as spatial and spectral filters. It also
               includes everything related to light propagation within such imaging optics. It does not include the
               atmospheric radiative transfer code. Functions related to the optical characteristics of the human
               eye are included in this module.
"""

import numpy as np
import logging
# Import global units registry if it exists
# from . import ureg, Q_


def mtf(spf, wvl, fno):
    """
    mtf : Computes the simple (optimally focused) diffraction Modulation Transfer Function of a prefect lens with an
    unobscured circular aperture
    :param spf: Spatial frequencies in the image at which to compute the MTF
    :param wvl: Wavelength in units consistent with the spatial frequencies f
    :param fno: Focal ratio (working focal ratio) of the lens
    :return: Modulation Transfer Function, with spatial frequency (spf) varying down columns and wavelength across rows

    If the frequencies are given in cycles per millimetre, the wavelengths must be in mm.

    Any of the inputs can be a vector. The spatial frequencies are assigned to the rows of the output array, the
    wavelengths vary from column to column and Fno will vary in the third dimension, but singleton dimensions will
    be squeezed out.

    .. seealso:: optics.pmtf, optics.pmtf_obs, optics.pmtf_obs_wfe
    """
    wvl, spf, fno = np.meshgrid(np.asarray(wvl, dtype=np.float64).ravel(), np.asarray(spf, dtype=np.float64).ravel(),
                                np.asarray(fno, dtype=np.float64).ravel())
    # Compute the cutoff frequencies
    cutoff = 1.0 / (wvl * fno)
    # Any spatial frequencies above the cutoff are set to the cutoff frequency
    spf = np.minimum(spf, cutoff)
    phi = np.arccos(fno * spf * wvl)
    csphi = np.cos(phi) * np.sin(phi)
    the_mtf = 2.0 * (phi - csphi) / np.pi
    return the_mtf.squeeze()


def ac_circle(e, w):
    """
    ac_circle(e,w) - Autocorrelation of a circular aperture of radius e
    Computes the autocorrelation of a circular aperture of radius e with centre-to-centre displacements of w
    :param e: Radius of circle
    :param w: Centre-to-centre displacements at which to compute the autocorrelation
    :return: Autocorrelation magnitude
    .. seealso:: optics.cc_circle
    """
    e = np.asarray(e, dtype=np.complex128)
    w = np.asarray(w, dtype=np.complex128)
    w = np.minimum(w, 2.0*e)  # Calculation only valid up to w = 2 * e
    surd = np.sqrt(w**2.0 - 4.0 * e**2.0)
    auto = 2.0 * e**2.0 * np.log((surd + w)/(2.0*e)) - w*surd/2.0
    return np.abs(auto)


def cc_circle(e, w):
    """
    cc_circle(e,w) - Cross correlation of unit circle with circle of radius e.
    Computes the cross-correlation of a circular aperture of unit radius at the origin,
    with a circular aperture of radius e, with centre-to-centre displacements of w.
    :param e: Radius of circle to cross-correlate with unit circle (scalar numeric)
    :param w: Centre-to-centre displacements at which to compute the cross-correlation
    :return: Cross-correlation magnitude
    .. seealso:: optics.ac_circle
    """
    e = np.asarray(e, dtype=np.complex128)
    w = np.asarray(w, dtype=np.complex128)
    # Formula only valid for w between 1-e and 1+e
    w = np.minimum(w, 1 + e)
    w = np.maximum(w, 1 - e)
    sigma = np.sqrt((e + w + 1.0)*(e - w + 1.0)*(e + w - 1.0)*(e - w - 1.0))
    cross = e**2.0 * np.log(2.0*e*w / (w**2.0 + e**2.0 - sigma - 1)) + (
                     np.log((w**2.0 - e**2.0 + sigma + 1.0)/(2.0*w)) - sigma/2.0)
    return np.abs(cross)


def mtf_obs(spf, wvl, fno, obs=0.0):
    """
    mtf_obs : Computes the optimally focussed diffraction Modulation Transfer Function of a prefect lens with an
    circular aperture having a centred circular obscuration
    :param spf: Spatial frequencies in the image at which to compute the MTF
    :param wvl: Wavelength in units consistent with the spatial frequencies f
    :param fno: Focal ratio (working focal ratio) of the lens
    :param obs: The obscuration ratio (ratio of obscuration diameter to total aperture diameter)
                The obs input must be a scalar numeric
    :return: MTF with respect to spatial frequency, wavelength, focal ratio and obscuration ratio
             Singleton dimensions are squeezed out
    """
    if obs == 0.0:  # just calculate the unobscured diffraction MTF
        return mtf(spf, wvl, fno)

    # Otherwise mesh things up and do it the hard way
    wvl, spf, fno = np.meshgrid(np.asarray(wvl, dtype=np.float64).ravel(), np.asarray(spf, dtype=np.float64).ravel(),
                                np.asarray(fno, dtype=np.float64).ravel())
    # Calculate w at each matrix site
    w = 2.0 * fno * spf * wvl
    the_mtf = (ac_circle(1.0, w) - 2.0*cc_circle(obs, w) + ac_circle(obs, w)) / (np.pi*(1.0 - obs**2))
    return np.maximum(the_mtf.squeeze(), 0.0)


def atf(wvl, fno, rms_wavefront_error, spf):
    """
    atf : Compute the MTF degradation factor for a lens operating at the given wavelengths and and with the given
    focal ratios, RMS wavefront errors at the the specified spatial frequencies in the image plane.
    ATF stands for Aberration Transfer Function.
    :param wvl: Wavelengths at which to compute the ATF
    :param fno: Focal ratios at which to compute the ATF
    :param rms_wavefront_error: RMS wavefront error magnitudes at which to compute the ATF
    :param spf: Spatial frequencies in the image plane at which to compute the ATF
    :return: A numpy array with

    Reference : Shannon, R.R., Handbook of Optics, Volume 1, 2nd Edition, Chapter 35 - Optical
    Specifications. "This is an approximation, however, and it becomes progressively less accurate as
    the amount of the rms wavefront error exceeds about 0.18 wavelength."

    .. seealso:: pmtf_obs_wfe
    """
    if np.max(rms_wavefront_error) > 0.3:
        logging.warning('optics.atf function generally only valid up to RMS wavefront error of 0.3. Called with'
                        'maximum value of %f.', np.max(rms_wavefront_error))


def n_air(wvl, temperature, pressure):
    """
    n_air(wvl, T, P) : Returns the refractive index of air computed using the same formula used by ZEMAX
    See the section on Index of Refraction Computation in the Thermal Analysis chapter of the ZEMAX manual.

    :param wvl:  Wavelength(s) in microns. If all values of wvl exceed 100, then wavelengths are assumed to be in nm
    :param temperature: Temperature in Celsius.
    :param pressure: Relative air pressure (atmospheres, with 1 atm = 101 325 Pa).
    :return: This function returns a matrix with wvl varying from row to row, temperature varying from column to column
    and pressure varying in the depth dimension. The returned matrix is subject to np.squeeze() to remove any
    singleton dimensions.
    Reference :
    F. Kohlrausch, Praktische Physik, 1968, Vol 1, page 408
    """
    wvl = np.array(wvl, dtype=np.float)
    if np.all(wvl >= 100.0):
        wvl /= 1000.0  # Convert to microns if all wavelengths are greater than 100
    temperature, wvl, pressure = np.meshgrid(temperature, wvl, pressure)
    # Compute the reference refractive indices across all wavelengths
    n_ref = 1. + (6432.8 + (2949810. * wvl**2) / (146. * wvl**2 - 1) + (25540. * wvl**2) / (41. * wvl**2 - 1.)) * 1e-8
    # Compute the full data set (potentially 3D)
    air_rin = 1. + ((n_ref - 1.) * pressure) / (1. + (temperature - 15.) * 3.4785e-3)
    return np.squeeze(air_rin)


# Functions related to the human eye, namely contrast transfer function (CTF) and modulation transfer function (MTF)
def ctf_eye(spf, lum, w, num_eyes=2, formula=1):
    """
    ctf_eye : The contrast transfer function of the eye.
    By default, uses the condensed version of the Barten CTF

    :param spf: spatial frequencies in eye-space in cycles per milliradian (scalar or vector numpy input)
    :param lum: mean luminance of the viewing area in $cd/m^2$ (scalar or vector numpy input)
    :param w: the angular width of the viewing area, or the square root of the angular viewing area in square degrees
    (scalar or vector numpy input)
    :param num_eyes: The number of eyes used for viewing (2 for binocular viewing or 1 for monocular viewing). The
    default is num_eyes=2.
    :param formula: The formula variant used for the computation. Defaults (formula=1) to the simple formula first
     published by Barten in SPIE 2003. Other options are formula=11 and formula=14, which are slight variations.
    :return: The CTF with respect to spf, lum and w (up to a 3D numpy array). Singular dimensions are squeezed out
     using numpy.squeeze().
    """
    spf = np.array(spf, dtype=np.float)
    spf, lum, w = np.meshgrid(spf, lum, w)
    # Convert spatial frequencies to cycles per degree
    u = 1000.0 * np.pi * spf / 180.0
    if formula == 1:
        num = (540.0 * (1.0 + 0.7 / lum)**-0.2)
        denom = (1.0 + 12.0 / (w * (1.0 + u / 3.0)))
        c = 0.06
        b = 0.3 * (1.0 + 100.0 / lum)**0.15
        a = num / denom
        thresh = 1.0 / (a * u * np.exp(-b * u) * np.sqrt(1.0 + c * np.exp(b * u)))
    elif formula == 14:
        num = (540.0 * (1.0 + 0.7 / lum)**-0.2)
        denom = (1.0 + 12.0 / (w * (1.0 + u / 3.0)**2))  # Notice square on 1+u/3 factor
        c = 0.06
        b = 0.3 * (1.0 + 100.0 / lum)**0.15
        a = num / denom
        thresh = 1.0 / (a * u * np.exp(-b * u) * np.sqrt(1.0 + c * np.exp(b * u)))
    elif formula == 11:  # A more complex formula that also only uses the viewing size and mean luminance
        m_opt = np.exp(-0.0016 * u**2 * (1.0 + 100.0 / lum)**0.08)
        num = 5200.0 * m_opt
        denom = np.sqrt((1.0 + 144. / w**2 + 0.64 * u**2)*(63. / lum**0.83 + 1.0 / (1.0 - np.exp(-0.02 * u**2))))
        thresh = denom / num
    else:  # create array of nans
        thresh = np.zeros(shape=spf.shape)
        thresh[:] = np.nan
    thresh = np.squeeze(thresh)
    if num_eyes == 1:
        thresh *= np.sqrt(2.0)
    thresh[thresh > 1.0] = np.nan  # Threshold greater than 1 is meaningless
    return thresh





__author__ = 'ARamkilowan'<|MERGE_RESOLUTION|>--- conflicted
+++ resolved
@@ -5,11 +5,8 @@
 # My comment takes two lines.
 
 """
-<<<<<<< HEAD
-.. module:: OPTICS IN CAPS
-=======
+.. module:: OPTICS IN CAPS 
 .. module:: optical
->>>>>>> 80f0a568
     :platform: Windows, Unix, Linux
     :synopsis: The optics module includes all code related to imaging optics as spatial and spectral filters. It also
                includes everything related to light propagation within such imaging optics. It does not include the
